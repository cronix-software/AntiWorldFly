--- conflicted
+++ resolved
@@ -1,10 +1,6 @@
 package com.hm.antiworldfly.listener;
 
-<<<<<<< HEAD
-import org.bukkit.Bukkit;
 import org.bukkit.ChatColor;
-=======
->>>>>>> 5269c20b
 import org.bukkit.event.EventHandler;
 import org.bukkit.event.EventPriority;
 import org.bukkit.event.Listener;
@@ -39,15 +35,9 @@
 
 			if (event.getPlayer().getWorld().getName().equalsIgnoreCase(world)) {
 				// Schedule runnable to disable flying.
-<<<<<<< HEAD
-				Bukkit.getServer().getScheduler().scheduleSyncDelayedTask(
-						Bukkit.getPluginManager().getPlugin("AntiWorldFly"),
-						new AntiWorldFlyRunnable(event.getPlayer(), plugin), 20);
-=======
 				plugin.getServer()
 						.getScheduler()
 						.scheduleSyncDelayedTask(plugin, new AntiWorldFlyRunnable(event.getPlayer(), plugin), 20);
->>>>>>> 5269c20b
 
 				break;
 			}
