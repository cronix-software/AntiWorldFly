package com.hm.antiworldfly.listener;

import org.bukkit.GameMode;
import org.bukkit.event.EventHandler;
import org.bukkit.event.EventPriority;
import org.bukkit.event.Listener;
import org.bukkit.event.player.PlayerCommandPreprocessEvent;

import com.hm.antiworldfly.AntiWorldFly;
import com.hm.antiworldfly.AntiWorldFlyRunnable;

/**
 * Class to block some commands specified by the user in the config.
 * 
 * @author Pyves
 */
public class AntiWorldFlyPreProcess implements Listener {

	private AntiWorldFly plugin;

	public AntiWorldFlyPreProcess(AntiWorldFly awf) {

		this.plugin = awf;
	}

	@EventHandler(priority = EventPriority.LOWEST, ignoreCancelled = true)
	public void onPlayerCommandPreprocessEvent(PlayerCommandPreprocessEvent event) {

		if (plugin.isDisabled() || event.getPlayer().hasPermission("antiworldfly.fly"))
			return;

		String command = event.getMessage().toLowerCase();

		// Check for most common fly commands and aliases.
		if (command.startsWith("/fly") || command.startsWith("/essentials:fly") || command.startsWith("/efly")) {

			blockCommand(event);
		}
		// Check for creative mode commands.
		else if (command.startsWith("/gm 1") || command.startsWith("/gamemode c") || command.startsWith("/gm c")) {

			if (!this.plugin.isAntiFlyCreative())
				return;

			for (String world : plugin.getAntiFlyWorlds()) {
				if (event.getPlayer().getWorld().getName().equalsIgnoreCase(world)) {
					// Schedule runnable to disable flying.
<<<<<<< HEAD
					Bukkit.getServer().getScheduler().scheduleSyncDelayedTask(
							Bukkit.getPluginManager().getPlugin("AntiWorldFly"),
							new AntiWorldFlyRunnable(event.getPlayer(), plugin), 20);
=======
					plugin.getServer()
							.getScheduler()
							.scheduleSyncDelayedTask(plugin,
									new AntiWorldFlyRunnable(event.getPlayer(), plugin), 20);
>>>>>>> 5269c20b

					break;

				}
			}
		} else {
			// Check if other commands were blocked by the user.
			boolean otherBlockedCommand = false;
			if (plugin.getOtherBlockedCommands().size() != 0)
				for (String blockedCommand : plugin.getOtherBlockedCommands()) {
					if (blockedCommand.equalsIgnoreCase(command))
						otherBlockedCommand = true;
				}
			if (otherBlockedCommand)
				blockCommand(event);
		}

	}

	/**
	 * Block a command and cancel corresponding event.
	 * 
	 * @param event
	 */
	private void blockCommand(PlayerCommandPreprocessEvent event) {

		if (!this.plugin.isAntiFlyCreative() && event.getPlayer().getGameMode() == GameMode.CREATIVE)
			return;

		for (String world : plugin.getAntiFlyWorlds()) {
			if (event.getPlayer().getWorld().getName().equalsIgnoreCase(world)) {
				event.getPlayer().sendMessage(plugin.getChatHeader() + plugin.getPluginLang()
						.getString("command-disabled-chat", "Command is disabled in this world."));
				event.setCancelled(true);
				break;

			}
		}
	}
}<|MERGE_RESOLUTION|>--- conflicted
+++ resolved
@@ -45,16 +45,10 @@
 			for (String world : plugin.getAntiFlyWorlds()) {
 				if (event.getPlayer().getWorld().getName().equalsIgnoreCase(world)) {
 					// Schedule runnable to disable flying.
-<<<<<<< HEAD
-					Bukkit.getServer().getScheduler().scheduleSyncDelayedTask(
-							Bukkit.getPluginManager().getPlugin("AntiWorldFly"),
-							new AntiWorldFlyRunnable(event.getPlayer(), plugin), 20);
-=======
 					plugin.getServer()
 							.getScheduler()
 							.scheduleSyncDelayedTask(plugin,
 									new AntiWorldFlyRunnable(event.getPlayer(), plugin), 20);
->>>>>>> 5269c20b
 
 					break;
 
